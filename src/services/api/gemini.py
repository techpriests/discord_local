--- conflicted
+++ resolved
@@ -761,14 +761,7 @@
                 return self._chat_sessions[user_id]
         
         # Create new chat session
-<<<<<<< HEAD
         chat = self._client.start_chat(history=[])
-=======
-        chat = self._client.chat(
-            model='gemini-2.0-flash-thinking-exp',
-            config=self._generation_config
-        )
->>>>>>> 45476333
         
         # Add role context with proper formatting
         chat.send_message(self.PTILOPSIS_CONTEXT)
